--- conflicted
+++ resolved
@@ -50,24 +50,8 @@
 	saveStateOnceTimer := time.NewTimer(saveDelayAfterChange)
 
 	// Here, store the last message of each type seen. Use when storing state.
-<<<<<<< HEAD
-	lastMessages := make(map[string]string)
-
-	// Where do we store configuration dfiles?
-	u, err := user.Current()
-	if err != nil {
-		panic("user.Current error")
-	}
-	configDirname := u.HomeDir + "/.dastard/"
-	err = os.Mkdir(configDirname, os.FileMode(0775))
-	if err != nil && !os.IsExist(err) {
-		log.Println("Could not make ~/.dastard directory: ", err)
-		return
-	}
-=======
 	lastMessages := make(map[string]interface{})
 	lastMessageStrings := make(map[string]string)
->>>>>>> a5e70f28
 
 	for {
 		select {
