--- conflicted
+++ resolved
@@ -382,6 +382,8 @@
 	if s.activeSource != nil && !s.activeSource.Running() {
 		s.status.Running = false
 		s.activeSource = nil
+		s.status.ChannelsWithProjectors = make([]int, 0)
+
 	}
 	s.totalData.Running = s.status.Running
 	s.clientUpdates <- ClientUpdate{"ALIVE", s.totalData}
@@ -390,14 +392,13 @@
 }
 
 func (s *SourceControl) broadcastStatus() {
-<<<<<<< HEAD
 	if s.activeSource != nil && !s.activeSource.Running() {
 		s.status.Running = false
 		s.activeSource = nil
-=======
+		s.status.ChannelsWithProjectors = make([]int, 0)
+	}
 	if s.activeSource != nil {
 		s.status.ChannelsWithProjectors = s.activeSource.ChannelsWithProjectors()
->>>>>>> 6ccdfff9
 	}
 	s.clientUpdates <- ClientUpdate{"STATUS", s.status}
 }
