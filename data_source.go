package dastard

import (
	"fmt"
	"io"
	"log"
	"os"
	"strings"
	"sync"
	"time"

	"github.com/spf13/viper"
	"gonum.org/v1/gonum/mat"
)

// RawType holds raw signal data.
type RawType uint16

// FrameIndex is used for counting raw data frames.
type FrameIndex int64

// DataSource is the interface for hardware or simulated data sources that
// produce data.
type DataSource interface {
	Sample() error
	PrepareRun() error
	StartRun() error
	Stop() error
	Running() bool
	blockingRead() error
	CloseOutputs()
	Nchan() int
	Signed() []bool
	VoltsPerArb() []float32
	ComputeFullTriggerState() []FullTriggerState
	ComputeWritingState() WritingState
	ChannelNames() []string
	ConfigurePulseLengths(int, int) error
	ConfigureProjectorsBases(int, mat.Dense, mat.Dense, string) error
	ChangeTriggerState(*FullTriggerState) error
	ConfigureMixFraction(int, float64) error
	WriteControl(*WriteControlConfig) error
	SetCoupling(CouplingStatus) error
<<<<<<< HEAD
	Wait() error
}

// Wait returns when the source run is done, aka the source is stopped
func (ds *AnySource) Wait() error {
	ds.runDone.Wait()
	return nil
=======
	ChannelsWithProjectors() []int
>>>>>>> 6ccdfff9
}

// ConfigureMixFraction provides a default implementation for all non-lancero sources that
// don't need the mix
func (ds *AnySource) ConfigureMixFraction(channelIndex int, mixFraction float64) error {
	return fmt.Errorf("source type %s does not support Mix", ds.name)
}

// Start will start the given DataSource, including sampling its data for # channels.
// Steps are: 1) Sample: a per-source method that determines the # of channels and other
// internal facts that we need to know.  2) PrepareRun: an AnySource method to do the
// actions that any source needs before starting the actual acquisition phase.
// 3) StartRun: a per-source method to begin data acquisition, if relevant.
// 4) Loop over calls to ds.blockingRead(), a per-source method that waits for data.
// When done with the loop, close all channels to DataStreamProcessor objects.
func Start(ds DataSource) error {
	if ds.Running() {
		return fmt.Errorf("cannot Start() a source that's already Running()")
	}
	if err := ds.Sample(); err != nil {
		return err
	}

	if err := ds.PrepareRun(); err != nil {
		return err
	}

	if err := ds.StartRun(); err != nil {
		return err
	}

	// Have the DataSource produce data until graceful stop.
	go func() {
		for {
			// fmt.Println("calling blockingRead")
			if err := ds.blockingRead(); err == io.EOF {
				log.Println("blockingRead returns io.EOF, more stopping the source")
				// EOF error should occur after abortSelf has been closed
				// ds.CloseOutputs() // why is this here, ds.Stop also calls CloseOutputs
				return
			} else if err != nil {
				// other errors indicate a problem with source, need to close down
				log.Printf("blockingRead returns Error, stopping source: %s\n", err.Error())
				ds.Stop() // will cause next call to ds.blockingRead to return io.EOF
			}
		}

	}()
	return nil
}

// RowColCode holds an 8-byte summary of the row-column geometry
type RowColCode uint64

func (c RowColCode) row() int {
	return int((uint64(c) >> 0) & 0xffff)
}
func (c RowColCode) col() int {
	return int((uint64(c) >> 16) & 0xffff)
}
func (c RowColCode) rows() int {
	return int((uint64(c) >> 32) & 0xffff)
}
func (c RowColCode) cols() int {
	return int((uint64(c) >> 48) & 0xffff)
}
func rcCode(row, col, rows, cols int) RowColCode {
	code := cols & 0xffff
	code = code<<16 | (rows & 0xffff)
	code = code<<16 | (col & 0xffff)
	code = code<<16 | (row & 0xffff)
	return RowColCode(code)
}

// AnySource implements features common to any object that implements
// DataSource, including the output channels and the abort channel.
type AnySource struct {
	nchan        int           // how many channels to provide
	name         string        // what kind of source is this?
	chanNames    []string      // one name per channel
	chanNumbers  []int         // names have format "prefixNumber", this is the number
	rowColCodes  []RowColCode  // one RowColCode per channel
	signed       []bool        // is the raw data signed, one per channel
	voltsPerArb  []float32     // the physical units per arb, one per channel
	sampleRate   float64       // samples per second
	samplePeriod time.Duration // time per sample
	lastread     time.Time
	nextFrameNum FrameIndex // frame number for the next frame we will receive
	output       []chan DataSegment
	processors   []*DataStreamProcessor
	abortSelf    chan struct{} // This can signal the Run() goroutine to stop
	broker       *TriggerBroker
	publishSync  *PublishSync
	noProcess    bool // Set true only for testing.
	heartbeats   chan Heartbeat
	writingState WritingState
	runMutex     sync.Mutex
	runDone      sync.WaitGroup
}

// StartRun tells the hardware to switch into data streaming mode.
// It's a no-op for simulated (software) sources
func (ds *AnySource) StartRun() error {
	return nil
}

// makeDirectory creates directory of the form basepath/20060102/000 where
// the 3-digit subdirectory counts separate file-writing occasions.
// It also returns the formatting code for use in an Sprintf call
// basepath/20060102/000/20060102_run000_%s.%s and an error, if any.
func makeDirectory(basepath string) (string, error) {
	if len(basepath) == 0 {
		return "", fmt.Errorf("BasePath is the empty string")
	}
	today := time.Now().Format("20060102")
	todayDir := fmt.Sprintf("%s/%s", basepath, today)
	if err := os.MkdirAll(todayDir, 0755); err != nil {
		return "", err
	}
	for i := 0; i < 10000; i++ {
		thisDir := fmt.Sprintf("%s/%4.4d", todayDir, i)
		_, err := os.Stat(thisDir)
		if os.IsNotExist(err) {
			if err2 := os.MkdirAll(thisDir, 0755); err2 != nil {
				return "", err
			}
			return fmt.Sprintf("%s/%s_run%4.4d_%%s.%%s", thisDir, today, i), nil
		}
	}
	return "", fmt.Errorf("out of 4-digit ID numbers for today in %s", todayDir)
}

// WriteControl changes the data writing start/stop/pause/unpause state
// For WriteLJH22 == true and/or WriteLJH3 == true all channels will have writing enabled
// For WriteOFF == true, only chanels with projectors set will have writing enabled
// the function first checks for errors, then launched a goroutine with a lock
// to actually change state, the last thing the goroutine does is close the returned channel
// (closed channels always return the zero value immediately, so it can be used for waiting until the writing state is changed)
func (ds *AnySource) WriteControl(config *WriteControlConfig) error {
	request := strings.ToUpper(config.Request)
	var filenamePattern, path string
	// ds.runMutex.Lock()
	// defer ds.runMutex.Unlock()
	// this seems like a good idea, but doesn't actually prevent race conditions, and leads to deadlocks

	// first check for possible errors, then take the lock and do the work
	if strings.HasPrefix(request, "START") {
		if !(config.WriteLJH22 || config.WriteOFF || config.WriteLJH3) {
			return fmt.Errorf("WriteLJH22 and WriteOFF and WriteLJH3 all false")
		}

		for _, dsp := range ds.processors {
			if dsp.DataPublisher.HasLJH22() || dsp.DataPublisher.HasOFF() || dsp.DataPublisher.HasLJH3() {
				return fmt.Errorf(
					"Writing already in progress, stop writing before starting again. Currently: LJH22 %v, OFF %v, LJH3 %v",
					dsp.DataPublisher.HasLJH22(), dsp.DataPublisher.HasOFF(), dsp.DataPublisher.HasLJH3())
			}
		}

		path = ds.writingState.BasePath
		if len(config.Path) > 0 {
			path = config.Path
		}
		var err error
		filenamePattern, err = makeDirectory(path)
		if err != nil {
			return fmt.Errorf("Could not make directory: %s", err.Error())
		}
		if config.WriteOFF {
			// throw an error if no channels have projectors set
			// only channels with projectors set will have OFF files enabled
			anyProjectorsSet := false
			for _, dsp := range ds.processors {
				if !(dsp.projectors.IsZero() || dsp.basis.IsZero()) {
					anyProjectorsSet = true
					break
				}
			}
			if !anyProjectorsSet {
				return fmt.Errorf("no projectors are loaded, OFF files require projectors")
			}
		}
	}
	if !(strings.HasPrefix(request, "START") || strings.HasPrefix(request, "STOP") ||
		strings.HasPrefix(request, "PAUSE") || strings.HasPrefix(request, "UNPAUSE")) {
		return fmt.Errorf("WriteControl config.Request=%q, need one of (START,STOP,PAUSE,UNPAUSE). Not case sensitive",
			config.Request)
	}

	// Hold the lock before doing actual changes

	if strings.HasPrefix(request, "PAUSE") {
		for _, dsp := range ds.processors {
			dsp.DataPublisher.SetPause(true)
		}
		ds.writingState.Paused = true

	} else if strings.HasPrefix(request, "UNPAUSE") {
		for _, dsp := range ds.processors {
			dsp.DataPublisher.SetPause(false)
		}
		ds.writingState.Paused = false

	} else if strings.HasPrefix(request, "STOP") {
		for _, dsp := range ds.processors {
			dsp.DataPublisher.RemoveLJH22()
			dsp.DataPublisher.RemoveOFF()
			dsp.DataPublisher.RemoveLJH3()
		}
		ds.writingState.Active = false
		ds.writingState.Paused = false
		ds.writingState.Filename = ""

	} else if strings.HasPrefix(request, "START") {
		channelsWithOff := 0
		for i, dsp := range ds.processors {
			timebase := 1.0 / dsp.SampleRate
			rccode := ds.rowColCodes[i]
			nrows := rccode.rows()
			ncols := rccode.cols()
			rowNum := rccode.row()
			colNum := rccode.col()
			fps := 1
			if dsp.Decimate {
				fps = dsp.DecimateLevel
			}
			if config.WriteLJH22 {
				filename := fmt.Sprintf(filenamePattern, dsp.Name, "ljh")
				dsp.DataPublisher.SetLJH22(i, dsp.NPresamples, dsp.NSamples, fps,
					timebase, Build.RunStart, nrows, ncols, ds.nchan, rowNum, colNum, filename,
					ds.name, ds.chanNames[i], ds.chanNumbers[i])
			}
			if config.WriteOFF && !dsp.projectors.IsZero() {
				filename := fmt.Sprintf(filenamePattern, dsp.Name, "off")
				dsp.DataPublisher.SetOFF(i, dsp.NPresamples, dsp.NSamples, fps,
					timebase, Build.RunStart, nrows, ncols, ds.nchan, rowNum, colNum, filename,
					ds.name, ds.chanNames[i], ds.chanNumbers[i], &dsp.projectors, &dsp.basis,
					dsp.modelDescription)
				channelsWithOff++
			}
			if config.WriteLJH3 {
				filename := fmt.Sprintf(filenamePattern, dsp.Name, "ljh3")
				dsp.DataPublisher.SetLJH3(i, timebase, nrows, ncols, filename)
			}
		}
		ds.writingState.Active = true
		ds.writingState.Paused = false
		ds.writingState.BasePath = path
		ds.writingState.Filename = fmt.Sprintf(filenamePattern, "chan*", "ljh")
		log.Printf("%v/%v channels have OFF writing enabled\n", channelsWithOff, len(ds.processors))
	}
	if ds.publishSync.writingChan != nil {
		ds.publishSync.writingChan <- ds.writingState.Active && !ds.writingState.Paused
	}
	return nil
}

// WritingState monitors the state of file writing.
type WritingState struct {
	Active   bool
	Paused   bool
	BasePath string
	Filename string
}

// ComputeWritingState doesn't need to compute, but just returns the writingState
func (ds *AnySource) ComputeWritingState() WritingState {
	return ds.writingState
}

// ConfigureProjectorsBases calls SetProjectorsBasis on ds.processors[channelIndex]
func (ds *AnySource) ConfigureProjectorsBases(channelIndex int, projectors mat.Dense, basis mat.Dense, modelDescription string) error {
	if channelIndex >= len(ds.processors) || channelIndex < 0 {
		return fmt.Errorf("channelIndex out of range, channelIndex=%v, len(ds.processors)=%v", channelIndex, len(ds.processors))
	}
	dsp := ds.processors[channelIndex]
	return dsp.SetProjectorsBasis(projectors, basis, modelDescription)
}

// ChannelsWithProjectors returns a list of the ChannelIndicies of channels that have projectors loaded
func (ds *AnySource) ChannelsWithProjectors() []int {
	result := make([]int, 0)
	for channelIndex := 0; channelIndex < len(ds.processors); channelIndex++ {
		dsp := ds.processors[channelIndex]
		if dsp.HasProjectors() {
			result = append(result, channelIndex)
		}
	}
	return result
}

// Nchan returns the current number of valid channels in the data source.
func (ds *AnySource) Nchan() int {
	return ds.nchan
}

// Running tells whether the source is actively running.
// If there's no ds.abortSelf yet, or it's closed, then source is NOT running.
func (ds *AnySource) Running() bool {
	if ds.abortSelf == nil {
		return false
	}
	select {
	case <-ds.abortSelf:
		return false
	default:
		return true
	}
}

// Signed returns a per-channel value: whether data are signed ints.
func (ds *AnySource) Signed() []bool {
	// Objects containing an AnySource can override this, but default is here:
	// all channels are unsigned.
	if ds.signed == nil {
		ds.signed = make([]bool, ds.nchan)
	}
	return ds.signed
}

// VoltsPerArb returns a per-channel value scaling raw into volts.
func (ds *AnySource) VoltsPerArb() []float32 {
	// Objects containing an AnySource can set this up, but here is the default
	if ds.voltsPerArb == nil || len(ds.voltsPerArb) != ds.nchan {
		ds.voltsPerArb = make([]float32, ds.nchan)
		for i := 0; i < ds.nchan; i++ {
			ds.voltsPerArb[i] = 1. / 65535.0
		}
	}
	return ds.voltsPerArb
}

// setDefaultChannelNames defensively sets channel names of the appropriate length.
// They should have been set in DataSource.Sample()
func (ds *AnySource) setDefaultChannelNames() {
	// If the number of channel names is correct, assume it was set in Sample, as expected.
	if len(ds.chanNames) == ds.nchan {
		return
	}
	ds.chanNames = make([]string, ds.nchan)
	ds.chanNumbers = make([]int, ds.nchan)
	for i := 0; i < ds.nchan; i++ {
		ds.chanNames[i] = fmt.Sprintf("chan%d", i)
		ds.chanNumbers[i] = i
	}
}

// PrepareRun configures an AnySource by initializing all data structures that
// cannot be prepared until we know the number of channels. It's an error for
// ds.nchan to be less than 1.
func (ds *AnySource) PrepareRun() error {
	ds.runMutex.Lock()
	defer ds.runMutex.Unlock()
	if ds.nchan <= 0 {
		return fmt.Errorf("PrepareRun could not run with %d channels (expect > 0)", ds.nchan)
	}
	ds.setDefaultChannelNames() // should be overwritten in ds.Sample()
	ds.abortSelf = make(chan struct{})

	// Start a TriggerBroker to handle secondary triggering
	ds.broker = NewTriggerBroker(ds.nchan)
	go ds.broker.Run()

	// Start a PublishSync to publish the # of records written
	ds.publishSync = NewPublishSync(ds.nchan)
	go ds.publishSync.Run()

	// Channels onto which we'll put data produced by this source
	ds.output = make([]chan DataSegment, ds.nchan)
	for i := 0; i < ds.nchan; i++ {
		ds.output[i] = make(chan DataSegment)
	}

	// Launch goroutines to drain the data produced by this source
	ds.processors = make([]*DataStreamProcessor, ds.nchan)
	ds.runDone.Add(ds.nchan)
	signed := ds.Signed()
	vpa := ds.VoltsPerArb()

	// Load last trigger state from config file
	var fts []FullTriggerState
	if err := viper.UnmarshalKey("trigger", &fts); err != nil {
		// could not read trigger state from config file.
		fts = []FullTriggerState{}
	}
	tsptrs := make([]*TriggerState, ds.nchan)
	for i, ts := range fts {
		for _, channelIndex := range ts.ChannelIndicies {
			if channelIndex < ds.nchan {
				tsptrs[channelIndex] = &(fts[i].TriggerState)
			}
		}
	}
	// Use defaultTS for any channels not in the stored state.
	// This will be needed any time you have more channels than in the
	// last saved configuration. All trigger types are disabled.
	defaultTS := TriggerState{
		AutoTrigger:  false,
		AutoDelay:    250 * time.Millisecond,
		EdgeTrigger:  false,
		EdgeLevel:    100,
		EdgeRising:   true,
		LevelTrigger: false,
		LevelLevel:   4000,
	}

	for channelIndex, dataSegmentChan := range ds.output {
		dsp := NewDataStreamProcessor(channelIndex, ds.broker, ds.publishSync.numberWrittenChans[channelIndex])
		dsp.Name = ds.chanNames[channelIndex]
		dsp.SampleRate = ds.sampleRate
		dsp.stream.signed = signed[channelIndex]
		dsp.stream.voltsPerArb = vpa[channelIndex]
		ds.processors[channelIndex] = dsp

		ts := tsptrs[channelIndex]
		if ts == nil {
			ts = &defaultTS
		}
		dsp.TriggerState = *ts

		// Publish Records and Summaries over ZMQ by default
		dsp.SetPubRecords()
		dsp.SetPubSummaries()

		// This goroutine will run until the ds.abortSelf channel or the ch==ds.output[channelIndex]
		// channel is closed, depending on ds.noProcess (which is false except for testing)
		go func(ch <-chan DataSegment) {
			defer ds.runDone.Done()
			if ds.noProcess {
				<-ds.abortSelf
			} else {
				dsp.ProcessData(ch)
			}
		}(dataSegmentChan)
	}
	ds.lastread = time.Now()
	return nil
}

// Stop ends the data supply.
func (ds *AnySource) Stop() error {
	if !ds.Running() {
		return fmt.Errorf("Anysource not running, cannot stop")
	}
	close(ds.abortSelf)
	ds.broker.Stop()
	ds.publishSync.Stop()
	ds.CloseOutputs()
	return nil
}

// CloseOutputs closes all channels that carry buffers of data for downstream processing.
func (ds *AnySource) CloseOutputs() {
	ds.runMutex.Lock()
	defer ds.runMutex.Unlock()
	for _, ch := range ds.output {
		close(ch)
	}
	ds.output = nil
}

// FullTriggerState used to collect channels that share the same TriggerState
type FullTriggerState struct {
	ChannelIndicies []int
	TriggerState
}

// ComputeFullTriggerState uses a map to collect channels with identical TriggerStates, so they
// can be sent all together as one unit.
func (ds *AnySource) ComputeFullTriggerState() []FullTriggerState {

	result := make(map[TriggerState][]int)
	for _, dsp := range ds.processors {
		chans, ok := result[dsp.TriggerState]
		if ok {
			result[dsp.TriggerState] = append(chans, dsp.channelIndex)
		} else {
			result[dsp.TriggerState] = []int{dsp.channelIndex}
		}
	}

	// Now "unroll" that map into a vector of FullTriggerState objects
	fts := []FullTriggerState{}
	for k, v := range result {
		fts = append(fts, FullTriggerState{ChannelIndicies: v, TriggerState: k})
	}
	return fts
}

// ChangeTriggerState changes the trigger state for 1 or more channels.
func (ds *AnySource) ChangeTriggerState(state *FullTriggerState) error {
	if state.ChannelIndicies == nil || len(state.ChannelIndicies) < 1 {
		return fmt.Errorf("got ConfigureTriggers with no valid ChannelIndicies")
	}
	for _, channelIndex := range state.ChannelIndicies {
		if channelIndex < ds.nchan { // Don't trust client to know this number!
			ds.processors[channelIndex].TriggerState = state.TriggerState
		}
	}
	return nil
}

// ChannelNames returns a slice of the channel names
func (ds *AnySource) ChannelNames() []string {
	return ds.chanNames
}

// ConfigurePulseLengths set the pulse record length and pre-samples.
func (ds *AnySource) ConfigurePulseLengths(nsamp, npre int) error {
	if npre < 0 || nsamp < 1 || nsamp < npre+1 {
		return fmt.Errorf("ConfigurePulseLengths arguments are invalid")
	}
	for _, dsp := range ds.processors {
		go dsp.ConfigurePulseLengths(nsamp, npre)
	}
	return nil
}

// SetCoupling is not allowed for generic data sources
func (ds *AnySource) SetCoupling(status CouplingStatus) error {
	return fmt.Errorf("Generic data sources do not support FB/error coupling")
}

// DataSegment is a continuous, single-channel raw data buffer, plus info about (e.g.)
// raw-physical units, first sample’s frame number and sample time. Not yet triggered.
type DataSegment struct {
	rawData         []RawType
	signed          bool
	framesPerSample int // Normally 1, but can be larger if decimated
	firstFramenum   FrameIndex
	firstTime       time.Time
	framePeriod     time.Duration
	voltsPerArb     float32
	// facts about the data source?
}

// NewDataSegment generates a pointer to a new, initialized DataSegment object.
func NewDataSegment(data []RawType, framesPerSample int, firstFrame FrameIndex,
	firstTime time.Time, period time.Duration) *DataSegment {
	seg := DataSegment{rawData: data, framesPerSample: framesPerSample,
		firstFramenum: firstFrame, firstTime: firstTime, framePeriod: period}
	return &seg
}

// TimeOf returns the absolute time of sample # sampleNum within the segment.
func (seg *DataSegment) TimeOf(sampleNum int) time.Time {
	return seg.firstTime.Add(time.Duration(sampleNum*seg.framesPerSample) * seg.framePeriod)
}

// DataStream models a continuous stream of data, though we have only a finite
// amount at any time. For now, it's semantically different from a DataSegment,
// yet they need the same information.
type DataStream struct {
	DataSegment
	samplesSeen int
}

// NewDataStream generates a pointer to a new, initialized DataStream object.
func NewDataStream(data []RawType, framesPerSample int, firstFrame FrameIndex,
	firstTime time.Time, period time.Duration) *DataStream {
	seg := NewDataSegment(data, framesPerSample, firstFrame, firstTime, period)
	ds := DataStream{DataSegment: *seg, samplesSeen: len(data)}
	return &ds
}

// AppendSegment will append the data in segment to the DataStream.
// It will update the frame/time counters to be consistent with the appended
// segment, not necessarily with the previous values.
func (stream *DataStream) AppendSegment(segment *DataSegment) {
	framesNowInStream := FrameIndex(len(stream.rawData) * segment.framesPerSample)
	timeNowInStream := time.Duration(framesNowInStream) * stream.framePeriod
	stream.framesPerSample = segment.framesPerSample
	stream.framePeriod = segment.framePeriod
	stream.firstFramenum = segment.firstFramenum - framesNowInStream
	stream.firstTime = segment.firstTime.Add(-timeNowInStream)
	stream.rawData = append(stream.rawData, segment.rawData...)
	stream.samplesSeen += len(segment.rawData)
}

// TrimKeepingN will trim (discard) all but the last N values in the DataStream.
// Returns the number of values in the stream after trimming (should be <= N).
func (stream *DataStream) TrimKeepingN(N int) int {
	L := len(stream.rawData)
	if N >= L {
		return L
	}
	copy(stream.rawData[:N], stream.rawData[L-N:L])
	stream.rawData = stream.rawData[:N]
	deltaFrames := (L - N) * stream.framesPerSample
	stream.firstFramenum += FrameIndex(deltaFrames)
	stream.firstTime = stream.firstTime.Add(time.Duration(deltaFrames) * stream.framePeriod)
	return N
}

// DataRecord contains a single triggered pulse record.
type DataRecord struct {
	data         []RawType
	trigFrame    FrameIndex
	trigTime     time.Time
	signed       bool // do we interpret the data as signed values?
	channelIndex int
	presamples   int
	voltsPerArb  float32 // "volts" or other physical unit per raw unit
	sampPeriod   float32

	// trigger type?

	// Analyzed quantities
	pretrigMean  float64
	pulseAverage float64
	pulseRMS     float64
	peakValue    float64

	// Real time Analysis quantities
	modelCoefs     []float64
	residualStdDev float64
}<|MERGE_RESOLUTION|>--- conflicted
+++ resolved
@@ -41,17 +41,14 @@
 	ConfigureMixFraction(int, float64) error
 	WriteControl(*WriteControlConfig) error
 	SetCoupling(CouplingStatus) error
-<<<<<<< HEAD
 	Wait() error
+	ChannelsWithProjectors() []int
 }
 
 // Wait returns when the source run is done, aka the source is stopped
 func (ds *AnySource) Wait() error {
 	ds.runDone.Wait()
 	return nil
-=======
-	ChannelsWithProjectors() []int
->>>>>>> 6ccdfff9
 }
 
 // ConfigureMixFraction provides a default implementation for all non-lancero sources that
