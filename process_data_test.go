--- conflicted
+++ resolved
@@ -20,13 +20,8 @@
 		t.Errorf("stdDev returned incorrect result")
 	}
 	z := []float64{-1.0, 1.0}
-<<<<<<< HEAD
-	zSstdDev := stdDev(z)
-	if zSstdDev != 1.0 {
-=======
 	zStdDev := stdDev(z)
 	if zStdDev != 1.0 {
->>>>>>> a5e70f28
 		t.Errorf("stdDev returned incorrect result")
 	}
 }
