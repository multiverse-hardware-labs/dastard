--- conflicted
+++ resolved
@@ -59,16 +59,11 @@
 	source.name = "Lancero"
 	source.nsamp = 1
 	source.devices = make(map[int]*LanceroDevice)
-<<<<<<< HEAD
 	source.buffersChan = make(chan BuffersChanType, 100)
 	source.readPeriod = 50 * time.Millisecond
 
 	devnums, err := lancero.EnumerateLanceroDevices()
 	if len(devnums) == 0 || err != nil {
-=======
-	devnums, err := lancero.EnumerateLanceroDevices()
-	if err != nil {
->>>>>>> e2c4a6f0
 		return source, err
 	}
 
