package dastard

import (
	"fmt"
	"io"
	"log"
	"math"
	"os"
	"os/signal"
	"time"

	"github.com/davecgh/go-spew/spew"
	"github.com/usnistgov/dastard/lancero"
)

// LanceroDevice represents one lancero device.
type LanceroDevice struct {
	devnum      int
	nrows       int
	ncols       int
	lsync       int
	fiberMask   uint32
	cardDelay   int
	clockMhz    int
	frameSize   int // frame size, in bytes
	adapRunning bool
	collRunning bool
	card        lancero.Lanceroer
}

// LanceroSource is a DataSource that handles 1 or more lancero devices.
type LanceroSource struct {
	devices           map[int]*LanceroDevice
	ncards            int
	clockMhz          int
	active            []*LanceroDevice
	chan2readoutOrder []int
	lastFbData        []RawType // used in mix calculation
	MixFraction       []float64
	AnySource
}

// NewLanceroSource creates a new LanceroSource.
func NewLanceroSource() (*LanceroSource, error) {
	source := new(LanceroSource)
	source.devices = make(map[int]*LanceroDevice)
	devnums, err := lancero.EnumerateLanceroDevices()
	if err != nil {
		return source, err
	}

	for _, dnum := range devnums {
		ld := LanceroDevice{devnum: dnum}
		lan, err := lancero.NewLancero(dnum)
		if err != nil {
			log.Printf("warning: failed to create /dev/lancero_user%d", dnum)
			continue
		}
		ld.card = lan
		source.devices[dnum] = &ld
		source.ncards++
	}
	return source, nil
}

// Delete closes all Lancero cards
func (ls *LanceroSource) Delete() {
	for _, device := range ls.devices {
		if device != nil && device.card != nil {
			device.card.Close()
		}
	}
}

// LanceroSourceConfig holds the arguments needed to call LanceroSource.Configure by RPC.
// For now, we'll make the mask and card delay equal for all cards. That need not
// be permanent, but I do think ClockMhz is necessarily the same for all cards.
type LanceroSourceConfig struct {
	FiberMask      uint32
	ClockMhz       int
	CardDelay      []int
	ActiveCards    []int
	AvailableCards []int
}

// Configure sets up the internal buffers with given size, speed, and min/max.
func (ls *LanceroSource) Configure(config *LanceroSourceConfig) error {
	ls.active = make([]*LanceroDevice, 0)
	ls.clockMhz = config.ClockMhz
	for i, c := range config.ActiveCards {
		dev := ls.devices[c]
		if dev == nil {
			continue
		}
		ls.active = append(ls.active, dev)
		if len(config.CardDelay) >= 1+i {
			dev.cardDelay = config.CardDelay[i]
		}
		dev.fiberMask = config.FiberMask
		dev.clockMhz = config.ClockMhz
	}
	config.AvailableCards = make([]int, 0)
	for k := range ls.devices {
		config.AvailableCards = append(config.AvailableCards, k)
	}
	return nil
}

// updateChanOrderMap updates the map chan2readoutOrder based on the number
// of columns and rows in each active device
// also initializes mixFraction and lastFbData to correct length with all zeros
func (ls *LanceroSource) updateChanOrderMap() {
	nChannelsAllCards := int(0)
	for _, dev := range ls.active {
		nChannelsAllCards += dev.ncols * dev.nrows * 2
	}
	ls.MixFraction = make([]float64, nChannelsAllCards)
	ls.chan2readoutOrder = make([]int, nChannelsAllCards)
	ls.lastFbData = make([]RawType, nChannelsAllCards)
	nchanPrevDevices := 0
	for _, dev := range ls.active {
		nchan := dev.ncols * dev.nrows * 2
		for readIdx := 0; readIdx < nchan; readIdx++ {
			rownum := (readIdx / 2) / dev.ncols
			colnum := (readIdx / 2) % dev.ncols
			channum := (readIdx % 2) + rownum*2 + (colnum*dev.nrows)*2
			ls.chan2readoutOrder[channum+nchanPrevDevices] = readIdx + nchanPrevDevices
		}
		nchanPrevDevices += nchan
	}
}

// ConfigureMixFraction sets the MixFraction for the channel associated with ProcessorIndex
// mix = fb + mixFraction*err
func (ls *LanceroSource) ConfigureMixFraction(processorIndex int, mixFraction float64) error {
	if processorIndex >= len(ls.MixFraction) || processorIndex < 0 {
		return fmt.Errorf("processorIndex %v out of bounds", processorIndex)
	}
	ls.MixFraction[processorIndex] = mixFraction
	return nil
}

// Sample determines key data facts by sampling some initial data.
func (ls *LanceroSource) Sample() error {
	ls.nchan = 0
	for _, device := range ls.active {
		err := device.sampleCard()
		if err != nil {
			return err
		}
		ls.nchan += device.ncols * device.nrows * 2
		ls.sampleRate = float64(device.clockMhz) * 1e6 / float64(device.lsync*device.nrows)
	}
	ls.updateChanOrderMap()

	ls.chanNames = make([]string, ls.nchan)
	for i := 1; i < ls.nchan; i += 2 {
		ls.chanNames[i-1] = fmt.Sprintf("err%d", 1+i/2)
		ls.chanNames[i] = fmt.Sprintf("chan%d", 1+i/2)
	}
	return nil
}

func (device *LanceroDevice) sampleCard() error {
	lan := device.card
	if err := lan.ChangeRingBuffer(1200000, 400000); err != nil {
		return fmt.Errorf("failed to change ring buffer size (driver problem): %v", err)
	}
	if err := lan.StartAdapter(2); err != nil {
		return fmt.Errorf("failed to start lancero (driver problem): %v", err)
	}
	defer lan.StopAdapter()
	lan.InspectAdapter()

	linePeriod := 1 // use dummy values for things we will learn by sampling data
	frameLength := 1
	dataDelay := device.cardDelay
	channelMask := device.fiberMask
	err := lan.CollectorConfigure(linePeriod, dataDelay, channelMask, frameLength)
	if err != nil {
		return fmt.Errorf("error in CollectorConfigure: %v", err)
	}

	const simulate bool = false
	err = lan.StartCollector(simulate)
	defer lan.StopCollector()
	if err != nil {
		return fmt.Errorf("error in StartCollector: %v", err)
	}

	interruptCatcher := make(chan os.Signal, 1)
	signal.Notify(interruptCatcher, os.Interrupt)
	defer signal.Stop(interruptCatcher)

	var bytesRead int
	const tooManyBytes int = 1000000  // shouldn't need this many bytes to SampleData
	const tooManyIterations int = 100 // nor this many reads of the lancero
	for i := 0; i < tooManyIterations; i++ {
		if bytesRead >= tooManyBytes {
			return fmt.Errorf("LanceroDevice.sampleCard read %d bytes, failed to find nrow*ncol",
				bytesRead)
		}

		var waittime time.Duration
		var buffer []byte
		select {
		case <-interruptCatcher:
			return fmt.Errorf("LanceroDevice.sampleCard was interrupted")
		default:
			_, waittime, err = lan.Wait()
			if err != nil {
				return err
			}
			buffer, err = lan.AvailableBuffers()
			if err != nil {
				return err
			}
		}
		// Don't use the first buffer or a too-small one, because you will get a
		// bad estimate of waittime and thus of LSYNC.
		totalBytes := len(buffer)
		if i == 0 || len(buffer) < 45000 {
			lan.ReleaseBytes(totalBytes)
			bytesRead += totalBytes
			continue
		}
		fmt.Printf("waittime: %v\n", waittime)
		fmt.Printf("Found buffers with %9d total bytes, bytes read previously=%10d\n", totalBytes, bytesRead)
		q, p, n, err := lancero.FindFrameBits(buffer)
		bytesPerFrame := 4 * (p - q)
		if err != nil {
			fmt.Println("Error in findFrameBits:", err)
			break
		}
		device.ncols = n
		device.nrows = (p - q) / n
		periodNS := waittime.Nanoseconds() / (int64(totalBytes) / int64(bytesPerFrame))
		device.lsync = roundint((float64(periodNS) / 1000) * float64(device.clockMhz) / float64(device.nrows))
		device.frameSize = device.ncols * device.nrows * 4

		fmt.Printf("cols=%d  rows=%d  frame period %5d ns, lsync=%d\n", device.ncols,
			device.nrows, periodNS, device.lsync)

		lan.ReleaseBytes(totalBytes)
		return nil
	}
	return fmt.Errorf("After %d reads, found no valid buffers in Lancero device %d", tooManyIterations, device.devnum)
}

// Imperfect round to nearest integer
func roundint(x float64) int {
	return int(x + math.Copysign(0.5, x))
}

// StartRun tells the hardware to switch into data streaming mode.
// For lancero TDM systems, we need to consume any initial data that constitutes
// a fraction of a frame.
func (ls *LanceroSource) StartRun() error {

	// Starting the source for all active cards has 3 steps per card.
	for _, device := range ls.active {
		fmt.Println("loop start")

		// 1. Resize the ring buffer to hold up to 16,384 frames
		if device.frameSize <= 0 {
			device.frameSize = 128 // a random guess
		}
		const threshBufferRatio = 4
		thresh := 16384 * device.frameSize
		bufsize := threshBufferRatio * thresh
		if bufsize > int(lancero.HardMaxBufSize) {
			bufsize = int(lancero.HardMaxBufSize)
			thresh = bufsize / threshBufferRatio
		}
		lan := device.card
		if lan == nil {
			continue
		}
		if err := lan.ChangeRingBuffer(bufsize, thresh); err != nil {
			return fmt.Errorf("failed to change ring buffer size (driver problem): %v", err)
		}
		fmt.Println("2")
		// 2. Start the adapter and collector components in firmware
		const Timeout int = 2 // seconds
		if err := lan.StartAdapter(Timeout); err != nil {
			return fmt.Errorf("failed to start lancero (driver problem): %v", err)
		}
		device.adapRunning = true

		linePeriod := 1 // use dummy values for things we will learn by sampling data
		frameLength := 1
		dataDelay := device.cardDelay
		channelMask := device.fiberMask
		if err := lan.CollectorConfigure(linePeriod, dataDelay,
			channelMask, frameLength); err != nil {
			return fmt.Errorf("error in CollectorConfigure: %v", err)
		}

		const simulate bool = false
		if err := lan.StartCollector(simulate); err != nil {
			return fmt.Errorf("error in StartCollector: %v", err)
		}
		device.collRunning = true
		fmt.Println("3")
		// 3. Consume any possible fractional frames at the start of the buffer
		for {
			if _, _, err := lan.Wait(); err != nil {
				return fmt.Errorf("error in Wait: %v", err)
			}
			bytes, err := lan.AvailableBuffers()
			if err != nil {
				return fmt.Errorf("error in AvailableBuffers: %v", err)
			}
			if len(bytes) <= 0 {
				continue
			}

			firstWord, _, _, err := lancero.FindFrameBits(bytes)
			if err == nil && firstWord > 0 {
				bytesToRelease := 4 * firstWord
				// bytesToRelease += ((len(bytes) - 4*firstWord) / device.frameSize) * device.frameSize
				fmt.Printf("First frame bit at word %d, so release %d of %d bytes\n", firstWord, bytesToRelease, len(bytes))
				lan.ReleaseBytes(bytesToRelease)
				break
			}
		}
	}
	return nil
}

// blockingRead blocks and then reads data when "enough" is ready.
// This will need to somehow work across multiple cards???
func (ls *LanceroSource) blockingRead() error {
	ls.runMutex.Lock()
	defer ls.runMutex.Unlock()
	type waiter struct {
		timestamp time.Time
		duration  time.Duration
		err       error
	}
	done := make(chan waiter)
	dev := ls.active[0]
	go func() {
		timestamp, duration, err := dev.card.Wait()
		done <- waiter{timestamp, duration, err}
	}()

	select {
	case <-ls.abortSelf:
		if err := ls.stop(); err != nil {
			return err
		}
		return io.EOF
	case result := <-done:
		if result.err != nil {
			return result.err
		}
		timediff := result.timestamp.Sub(ls.lastread)
		ls.lastread = result.timestamp
		ls.distributeData(result.timestamp, timediff)
	}
	return nil
}

func (ls *LanceroSource) distributeData(timestamp time.Time, wait time.Duration) {
	fmt.Println("distribute data")

	// Get 1 buffer per card, and compute which contains the fewest frames
	framesUsed := math.MaxInt64
	var buffers [][]RawType
	for _, dev := range ls.active {
		b, err := dev.card.AvailableBuffers()
		if err != nil {
			log.Printf("Warning: AvailableBuffers failed")
			return
		}
		buffers = append(buffers, bytesToRawType(b))

		bframes := len(b) / dev.frameSize
		if bframes < framesUsed {
			framesUsed = bframes
		}
		// rate := 0.0
		// if wait > 0 {
		// 	rate = float64(len(b)) * 1e3 / float64(wait)
		// }
		// fmt.Printf("new buffer of length %8d b after wait %6.2f ms for %8.2f Mb/s\n", len(b), .001*float64(wait/time.Microsecond), rate)
	}
	if framesUsed <= 0 {
		fmt.Printf("Nothing to consume, buffer[0] size: %d samples\n", len(buffers[0]))
		return
	}
	fmt.Println("a")
	// Consume framesUsed frames of data from each channel
	datacopies := make([][]RawType, len(ls.output))

	// Careful! This slice of slices will be in lancero READOUT order:
	// r0c0, r0c1, r0c2, etc.
	for i := range ls.output {
		datacopies[i] = make([]RawType, framesUsed)
	}

	nchanPrevDevices := 0
	for ibuf, dev := range ls.active {
		buffer := buffers[ibuf]
		nchan := dev.ncols * dev.nrows * 2
		idx := 0
		for j := 0; j < framesUsed; j++ {
			for i := 0; i < nchan; i++ {
				datacopies[i+nchanPrevDevices][j] = buffer[idx]
				idx++
			}
		}
		nchanPrevDevices += nchan
	}
	fmt.Println("b")
	// Now send these data downstream. Here we permute data into the expected
	// channel ordering: r0c0, r1c0, r2c0, etc via the chan2readoutOrder map.
	// Backtrack to find the time associated with the first sample.
	segDuration := time.Duration(framesUsed * roundint(1e9/ls.sampleRate))
	firstTime := ls.lastread.Add(-segDuration)
	for channum, ch := range ls.output {
		data := datacopies[ls.chan2readoutOrder[channum]]
		if channum%2 == 1 {
			// mask out frame and extern trigger bits from FB channels
			const mask = ^RawType(0x3)
			for j := 0; j < len(data); j++ {
				data[j] &= mask
			}
			mixFraction := ls.MixFraction[channum]
			if mixFraction != 0 { // apply mix
				// Retard the raw data stream by 1 sample so it can be mixed with
				// the appropriate error sample. This corrects for a poor choice in the
				// TDM firmware design, but so it goes.
				mix := make([]RawType, len(data))
				mix[0] = ls.lastFbData[channum]
				copy(mix[1:], data[0:len(data)-1])

				errData := datacopies[ls.chan2readoutOrder[channum-1]]
				for j := 0; j < len(data); j++ {
					mixAmount := float64(errData[j]) * mixFraction
					// Be careful not to overflow!
					floatMixResult := mixAmount + float64(mix[j])
					if floatMixResult >= math.MaxUint16 {
						data[j] = math.MaxUint16
					} else if floatMixResult < 0 {
						data[j] = 0
					} else {
						data[j] = RawType(roundint(floatMixResult))
					}
				}
				ls.lastFbData[channum] = data[len(data)-1]
			}
		}
		// TODO: replace framesPerSample=1 with the actual decimation level
		seg := DataSegment{
			rawData:         data,
			framesPerSample: 1,
			firstFramenum:   ls.nextFrameNum,
			firstTime:       firstTime,
		}
		ch <- seg
	}
	ls.nextFrameNum += FrameIndex(framesUsed)
	fmt.Println("c")
	// Inform the driver to release the data we just consumed
	totalBytes := 0
	for _, dev := range ls.active {
		release := framesUsed * dev.frameSize
		dev.card.ReleaseBytes(release)
		totalBytes += release
	}
<<<<<<< HEAD
	fmt.Println("d")
	spew.Dump(ls.heartbeats)
	ls.heartbeats <- Heartbeat{Running: true, DataMB: float64(totalBytes) / 1e6,
		Time: wait.Seconds()}
	fmt.Println("e")
=======
	if ls.heartbeats != nil {
		ls.heartbeats <- Heartbeat{Running: true, DataMB: float64(totalBytes) / 1e6,
			Time: wait.Seconds()}
	}
>>>>>>> 944d48db
}

// stop ends the data streaming on all active lancero devices.
func (ls *LanceroSource) stop() error {
	for _, device := range ls.active {
		if device.collRunning {
			device.card.StopCollector()
			device.collRunning = false
		}
	}

	for _, device := range ls.active {
		if device.adapRunning {
			device.card.StopAdapter()
			device.adapRunning = false
		}
	}
	return nil
}<|MERGE_RESOLUTION|>--- conflicted
+++ resolved
@@ -7,6 +7,7 @@
 	"math"
 	"os"
 	"os/signal"
+	"sort"
 	"time"
 
 	"github.com/davecgh/go-spew/spew"
@@ -72,6 +73,15 @@
 	}
 }
 
+func contains(s []*LanceroDevice, e *LanceroDevice) bool {
+	for _, a := range s {
+		if a == e {
+			return true
+		}
+	}
+	return false
+}
+
 // LanceroSourceConfig holds the arguments needed to call LanceroSource.Configure by RPC.
 // For now, we'll make the mask and card delay equal for all cards. That need not
 // be permanent, but I do think ClockMhz is necessarily the same for all cards.
@@ -84,13 +94,21 @@
 }
 
 // Configure sets up the internal buffers with given size, speed, and min/max.
+// FiberMask must be identical across all cards, 0xFFFF uses all fibers, 0x0001 uses only fiber 0
+// ClockMhz must be identical arcross all cards, as of June 2018 it's always 125
+// CardDelay can have one value, which is shared across all cards, or must be one entry per card
+// ActiveCards is a slice of indicies into ls.devices to activate
+// AvailableCards is an output, contains a sorted slice of valid indicies for use in ActiveCards
 func (ls *LanceroSource) Configure(config *LanceroSourceConfig) error {
 	ls.active = make([]*LanceroDevice, 0)
 	ls.clockMhz = config.ClockMhz
 	for i, c := range config.ActiveCards {
 		dev := ls.devices[c]
 		if dev == nil {
-			continue
+			return fmt.Errorf("i=%v, c=%v, device == nil", i, c)
+		}
+		if contains(ls.active, dev) {
+			return fmt.Errorf("attempt to use same device two times: i=%v, c=%v, config.ActiveCards=%v", i, c, config.ActiveCards)
 		}
 		ls.active = append(ls.active, dev)
 		if len(config.CardDelay) >= 1+i {
@@ -103,6 +121,7 @@
 	for k := range ls.devices {
 		config.AvailableCards = append(config.AvailableCards, k)
 	}
+	sort.Ints(config.AvailableCards)
 	return nil
 }
 
@@ -163,6 +182,7 @@
 
 func (device *LanceroDevice) sampleCard() error {
 	lan := device.card
+
 	if err := lan.ChangeRingBuffer(1200000, 400000); err != nil {
 		return fmt.Errorf("failed to change ring buffer size (driver problem): %v", err)
 	}
@@ -170,6 +190,8 @@
 		return fmt.Errorf("failed to start lancero (driver problem): %v", err)
 	}
 	defer lan.StopAdapter()
+	log.Println("sampling card:")
+	log.Println(spew.Sdump(lan))
 	lan.InspectAdapter()
 
 	linePeriod := 1 // use dummy values for things we will learn by sampling data
@@ -191,12 +213,11 @@
 	interruptCatcher := make(chan os.Signal, 1)
 	signal.Notify(interruptCatcher, os.Interrupt)
 	defer signal.Stop(interruptCatcher)
-
 	var bytesRead int
 	const tooManyBytes int = 1000000  // shouldn't need this many bytes to SampleData
 	const tooManyIterations int = 100 // nor this many reads of the lancero
 	for i := 0; i < tooManyIterations; i++ {
-		if bytesRead >= tooManyBytes {
+		if bytesRead >= tooManyBytes && i > 1 { // we ignore first buffer, make sure we see 2nd
 			return fmt.Errorf("LanceroDevice.sampleCard read %d bytes, failed to find nrow*ncol",
 				bytesRead)
 		}
@@ -224,13 +245,13 @@
 			bytesRead += totalBytes
 			continue
 		}
-		fmt.Printf("waittime: %v\n", waittime)
-		fmt.Printf("Found buffers with %9d total bytes, bytes read previously=%10d\n", totalBytes, bytesRead)
+		log.Printf("waittime: %v\n", waittime)
+		log.Printf("Found buffer with %9d total bytes, bytes read previously=%10d\n", totalBytes, bytesRead)
+		//fmt.Println(lancero.OdDashTX(buffer))
 		q, p, n, err := lancero.FindFrameBits(buffer)
 		bytesPerFrame := 4 * (p - q)
 		if err != nil {
-			fmt.Println("Error in findFrameBits:", err)
-			break
+			return fmt.Errorf("Error in findFrameBits: %v", err)
 		}
 		device.ncols = n
 		device.nrows = (p - q) / n
@@ -238,7 +259,7 @@
 		device.lsync = roundint((float64(periodNS) / 1000) * float64(device.clockMhz) / float64(device.nrows))
 		device.frameSize = device.ncols * device.nrows * 4
 
-		fmt.Printf("cols=%d  rows=%d  frame period %5d ns, lsync=%d\n", device.ncols,
+		log.Printf("cols=%d  rows=%d  frame period %5d ns, lsync=%d\n", device.ncols,
 			device.nrows, periodNS, device.lsync)
 
 		lan.ReleaseBytes(totalBytes)
@@ -259,8 +280,6 @@
 
 	// Starting the source for all active cards has 3 steps per card.
 	for _, device := range ls.active {
-		fmt.Println("loop start")
-
 		// 1. Resize the ring buffer to hold up to 16,384 frames
 		if device.frameSize <= 0 {
 			device.frameSize = 128 // a random guess
@@ -279,7 +298,6 @@
 		if err := lan.ChangeRingBuffer(bufsize, thresh); err != nil {
 			return fmt.Errorf("failed to change ring buffer size (driver problem): %v", err)
 		}
-		fmt.Println("2")
 		// 2. Start the adapter and collector components in firmware
 		const Timeout int = 2 // seconds
 		if err := lan.StartAdapter(Timeout); err != nil {
@@ -301,7 +319,6 @@
 			return fmt.Errorf("error in StartCollector: %v", err)
 		}
 		device.collRunning = true
-		fmt.Println("3")
 		// 3. Consume any possible fractional frames at the start of the buffer
 		for {
 			if _, _, err := lan.Wait(); err != nil {
@@ -319,7 +336,7 @@
 			if err == nil && firstWord > 0 {
 				bytesToRelease := 4 * firstWord
 				// bytesToRelease += ((len(bytes) - 4*firstWord) / device.frameSize) * device.frameSize
-				fmt.Printf("First frame bit at word %d, so release %d of %d bytes\n", firstWord, bytesToRelease, len(bytes))
+				log.Printf("First frame bit at word %d, so release %d of %d bytes\n", firstWord, bytesToRelease, len(bytes))
 				lan.ReleaseBytes(bytesToRelease)
 				break
 			}
@@ -363,8 +380,6 @@
 }
 
 func (ls *LanceroSource) distributeData(timestamp time.Time, wait time.Duration) {
-	fmt.Println("distribute data")
-
 	// Get 1 buffer per card, and compute which contains the fewest frames
 	framesUsed := math.MaxInt64
 	var buffers [][]RawType
@@ -380,17 +395,11 @@
 		if bframes < framesUsed {
 			framesUsed = bframes
 		}
-		// rate := 0.0
-		// if wait > 0 {
-		// 	rate = float64(len(b)) * 1e3 / float64(wait)
-		// }
-		// fmt.Printf("new buffer of length %8d b after wait %6.2f ms for %8.2f Mb/s\n", len(b), .001*float64(wait/time.Microsecond), rate)
 	}
 	if framesUsed <= 0 {
-		fmt.Printf("Nothing to consume, buffer[0] size: %d samples\n", len(buffers[0]))
+		log.Printf("Nothing to consume, buffer[0] size: %d samples\n", len(buffers[0]))
 		return
 	}
-	fmt.Println("a")
 	// Consume framesUsed frames of data from each channel
 	datacopies := make([][]RawType, len(ls.output))
 
@@ -413,7 +422,6 @@
 		}
 		nchanPrevDevices += nchan
 	}
-	fmt.Println("b")
 	// Now send these data downstream. Here we permute data into the expected
 	// channel ordering: r0c0, r1c0, r2c0, etc via the chan2readoutOrder map.
 	// Backtrack to find the time associated with the first sample.
@@ -462,7 +470,6 @@
 		ch <- seg
 	}
 	ls.nextFrameNum += FrameIndex(framesUsed)
-	fmt.Println("c")
 	// Inform the driver to release the data we just consumed
 	totalBytes := 0
 	for _, dev := range ls.active {
@@ -470,18 +477,10 @@
 		dev.card.ReleaseBytes(release)
 		totalBytes += release
 	}
-<<<<<<< HEAD
-	fmt.Println("d")
-	spew.Dump(ls.heartbeats)
-	ls.heartbeats <- Heartbeat{Running: true, DataMB: float64(totalBytes) / 1e6,
-		Time: wait.Seconds()}
-	fmt.Println("e")
-=======
 	if ls.heartbeats != nil {
 		ls.heartbeats <- Heartbeat{Running: true, DataMB: float64(totalBytes) / 1e6,
 			Time: wait.Seconds()}
 	}
->>>>>>> 944d48db
 }
 
 // stop ends the data streaming on all active lancero devices.
